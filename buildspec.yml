--- conflicted
+++ resolved
@@ -1,5 +1,5 @@
 version: 0.2 
-
+ 
 env:
   git-credential-helper: yes
 
@@ -20,15 +20,12 @@
       - npm run build
       - echo Running tests
       - npm test
-<<<<<<< HEAD
-=======
       - echo Symlinking driver
       - npm link
 
->>>>>>> b3748aa7
   post_build: 
-    commands:
-      - echo Build completed on `date`
+    commands: 
+      - echo Build completed on `date` 
       - echo Running contract tests
       - cd ..
       - echo Cloning sample app
