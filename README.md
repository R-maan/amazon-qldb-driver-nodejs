# Amazon QLDB Node.js Driver

This is the Node.js driver for Amazon Quantum Ledger Database (QLDB), which allows Node.js developers
to write software that makes use of AmazonQLDB.

**This is a preview release of the Amazon QLDB Driver for Node.js, and we do not recommend that it be used for production purposes.**

## Requirements

### Basic Configuration

See [Accessing Amazon QLDB](https://docs.aws.amazon.com/qldb/latest/developerguide/accessing.html) for information on connecting to AWS.
<<<<<<< HEAD
=======

The JavaScript AWS SDK needs to have AWS_SDK_LOAD_CONFIG environment variable set to a truthy value in order to read
from the ~./.aws/config file.

See [Setting Region](https://docs.aws.amazon.com/sdk-for-javascript/v2/developer-guide/setting-region.html) page for more information.
>>>>>>> 5e2151f0

### TypeScript 3.5.x

The driver is written in, and requires, TypeScript 3.5.x. It will be automatically installed as a dependency. 
Please see the link below for more detail on TypeScript 3.5.x:

* [TypeScript 3.5.x](https://www.npmjs.com/package/typescript)

## Installing the Driver

To install the driver, run the following in the root directory of the project:

```npm install```

To build the driver, transpiling the TypeScript source code to JavaScript, run the following in the root directory:

```npm run build```

## Using the Driver as a Dependency

To use the driver, in your package that wishes to use the driver, run the following:

```npm install amazon-qldb-driver-nodejs```

The driver also has aws-sdk and ion-js as peer dependencies. Thus, they must also be dependencies of the package that
will be using the driver as a dependency.

```npm install aws-sdk```

```npm install ion-js```

Then from within your package, you can now use the driver by importing it. This example shows usage in TypeScript 
specifying the QLDB ledger name and a specific region:

```javascript
import { PooledQldbDriver, QldbSession } from "amazon-qldb-driver-nodejs";

const testServiceConfigOptions = {
    region: "us-east-1"
};

const qldbDriver: PooledQldbDriver = new PooledQldbDriver("testLedger", testServiceConfigOptions));
const qldbSession: QldbSession = await qldbDriver.getSession();

for (const table of await qldbSession.getTableNames()) {
    console.log(table);
}
```

## Development

### Running Tests

You can run the unit tests with this command:

```npm test```

or

```npm run testWithCoverage```

### Documentation

TypeDoc is used for documentation. You can generate HTML locally with the following:

```npm run doc```

## Release Notes

### Release 0.1.0-preview.1 (November 8, 2019)

Preview release of the driver.

## License

This library is licensed under the Apache 2.0 License.<|MERGE_RESOLUTION|>--- conflicted
+++ resolved
@@ -10,14 +10,11 @@
 ### Basic Configuration
 
 See [Accessing Amazon QLDB](https://docs.aws.amazon.com/qldb/latest/developerguide/accessing.html) for information on connecting to AWS.
-<<<<<<< HEAD
-=======
 
 The JavaScript AWS SDK needs to have AWS_SDK_LOAD_CONFIG environment variable set to a truthy value in order to read
 from the ~./.aws/config file.
 
 See [Setting Region](https://docs.aws.amazon.com/sdk-for-javascript/v2/developer-guide/setting-region.html) page for more information.
->>>>>>> 5e2151f0
 
 ### TypeScript 3.5.x
 
@@ -79,7 +76,7 @@
 
 ```npm run testWithCoverage```
 
-### Documentation
+### Documentation 
 
 TypeDoc is used for documentation. You can generate HTML locally with the following:
 
